import express, { Express } from 'express';
import dotenv from 'dotenv';
import cors from 'cors';
import mongoose from 'mongoose';
import bodyParser from 'body-parser';
import RecipesRoutes from './routes/recipes_routes';
import CommentsRoute from './routes/comments_routes';
import UserRoutes from './routes/users_routes';
import AuthRoute from './routes/auth_routes';
import AiRoute from './routes/ai_routes';
import swaggerJsdoc from 'swagger-jsdoc';
import swaggerUi from 'swagger-ui-express';
import process from 'process';
import path from 'path';
import fs from 'fs';

dotenv.config();
const app = express();

const publicConfig = {
    API_BASE_URL: process.env.PUBLIC_API_BASE_URL || 'https://node01.cs.colman.ac.il',
    GOOGLE_CLIENT_ID: process.env.GOOGLE_CLIENT_ID || '',
};

app.get('/env.js', (_req, res) => {
    res.type('application/javascript').send(
        `window.__APP_CONFIG__ = ${JSON.stringify(publicConfig)};`
    );
});

app.use(cors()); //Enable frontend access
app.use(bodyParser.json());
app.use(bodyParser.urlencoded({ extended: true }));
app.use((req, res, next) => {
    res.header("Access-Control-Allow-Origin", "*");
    res.header("Access-Control-Allow-Methods", "*");
    res.header("Access-Control-Allow-Headers", "*");
    next();
});
app.use('/ai', AiRoute);
app.use('/users', UserRoutes);
app.use('/recipes', RecipesRoutes);
app.use('/comments', CommentsRoute);
app.use('/auth', AuthRoute);

const options = {
    definition: {
        openapi: '3.0.0',
        info: {
            title: 'RecipeHub API',
            version: '1.0.0',
            description: 'REST server including authentication using JWT',
        },
        servers: [{ url: 'http://localhost:' + process.env.PORT, },
        { url: 'https://node01.cs.colman.ac.il:', },
        ],
        components: {
            securitySchemes: {
                bearerAuth: {
                    type: 'http',
                    scheme: 'bearer',
                    bearerFormat: 'JWT',
                }
            }
        },
    },
    apis: ['./src/routes/*.ts'],

};
const specs = swaggerJsdoc(options);
app.use('/api-docs', swaggerUi.serve, swaggerUi.setup(specs));

const clientDir = process.env.FRONT_DIR || path.join(__dirname, '..', '..', 'front');

if (!fs.existsSync(clientDir)) {
<<<<<<< HEAD
  console.warn('[frontend] Static directory not found:', clientDir);
} else {
  console.log('[frontend] Serving static from:', clientDir);
  app.use(
    express.static(clientDir, {
      index: 'index.html',
      maxAge: '1d',
    })
  );
}

app.get('*', (req, res, next) => {
  if (
    req.path.startsWith('/auth') ||
    req.path.startsWith('/recipes') ||
    req.path.startsWith('/comments') ||
    req.path.startsWith('/users') ||
    req.path.startsWith('/ai') ||
    req.path.startsWith('/api-docs')
  ) {
    return next();
  }
  if (!fs.existsSync(path.join(clientDir, 'index.html'))) {
    return res.status(404).send('Frontend not deployed');
  }
  res.sendFile(path.join(clientDir, 'index.html'));
=======
    console.warn('[frontend] Static directory not found:', clientDir);
} else {
    console.log('[frontend] Serving static from:', clientDir);
    app.use(
        express.static(clientDir, {
            index: 'index.html',
            maxAge: '1d',
        })
    );
}

app.get('*', (req, res, next) => {
    if (
        req.path.startsWith('/auth') ||
        req.path.startsWith('/recipes') ||
        req.path.startsWith('/comments') ||
        req.path.startsWith('/users') ||
        req.path.startsWith('/ai') ||
        req.path.startsWith('/api-docs')
    ) {
        return next();
    }
    if (!fs.existsSync(path.join(clientDir, 'index.html'))) {
        return res.status(404).send('Frontend not deployed');
    }
    res.sendFile(path.join(clientDir, 'index.html'));
>>>>>>> 52cc58bf
});


const initApp = async () => {
    return new Promise<Express>((resolve, reject) => {
        const db = mongoose.connection;
        db.on("error", (error) => console.error('Connection error:', error));
        db.once("open", () => {
            console.log("Connected to MongoDB");
        });

        if (process.env.DB_CONNECTION == undefined) {
            console.error("DB_CONNECTION is not defined");
            reject();

        } else {
            mongoose.connect(process.env.DB_CONNECTION).then(() => {
                resolve(app);
            }).catch((error) => {
                console.error('Error when trying to connect to the database:', error);
                reject(error);
            });
        }
    });
}
export default initApp;<|MERGE_RESOLUTION|>--- conflicted
+++ resolved
@@ -73,7 +73,37 @@
 const clientDir = process.env.FRONT_DIR || path.join(__dirname, '..', '..', 'front');
 
 if (!fs.existsSync(clientDir)) {
-<<<<<<< HEAD
+    console.warn('[frontend] Static directory not found:', clientDir);
+} else {
+    console.log('[frontend] Serving static from:', clientDir);
+    app.use(
+        express.static(clientDir, {
+            index: 'index.html',
+            maxAge: '1d',
+        })
+    );
+}
+
+app.get('*', (req, res, next) => {
+    if (
+        req.path.startsWith('/auth') ||
+        req.path.startsWith('/recipes') ||
+        req.path.startsWith('/comments') ||
+        req.path.startsWith('/users') ||
+        req.path.startsWith('/ai') ||
+        req.path.startsWith('/api-docs')
+    ) {
+        return next();
+    }
+    if (!fs.existsSync(path.join(clientDir, 'index.html'))) {
+        return res.status(404).send('Frontend not deployed');
+    }
+    res.sendFile(path.join(clientDir, 'index.html'));
+});
+
+const clientDir = process.env.FRONT_DIR || path.join(__dirname, '..', '..', 'front');
+
+if (!fs.existsSync(clientDir)) {
   console.warn('[frontend] Static directory not found:', clientDir);
 } else {
   console.log('[frontend] Serving static from:', clientDir);
@@ -100,34 +130,6 @@
     return res.status(404).send('Frontend not deployed');
   }
   res.sendFile(path.join(clientDir, 'index.html'));
-=======
-    console.warn('[frontend] Static directory not found:', clientDir);
-} else {
-    console.log('[frontend] Serving static from:', clientDir);
-    app.use(
-        express.static(clientDir, {
-            index: 'index.html',
-            maxAge: '1d',
-        })
-    );
-}
-
-app.get('*', (req, res, next) => {
-    if (
-        req.path.startsWith('/auth') ||
-        req.path.startsWith('/recipes') ||
-        req.path.startsWith('/comments') ||
-        req.path.startsWith('/users') ||
-        req.path.startsWith('/ai') ||
-        req.path.startsWith('/api-docs')
-    ) {
-        return next();
-    }
-    if (!fs.existsSync(path.join(clientDir, 'index.html'))) {
-        return res.status(404).send('Frontend not deployed');
-    }
-    res.sendFile(path.join(clientDir, 'index.html'));
->>>>>>> 52cc58bf
 });
 
 
