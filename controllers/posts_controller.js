<<<<<<< HEAD
const Posts = require('../models/posts_model');

const getAllPosts = async (req, res) => {
    try {
        const posts = await Posts.find();
        res.status(200).json(posts);
    } catch (error) {
        res.status(500).json({ message: error.message });
    }
};

const createPost = async (req, res) => {
    const post = new Posts({
        title: req.body.title,
        content: req.body.content,
        owner: req.body.owner
    });

    try {
        const newPost = await post.save();
        res.status(201).json(newPost);
    } catch (error) {
        res.status(400).json({ message: error.message });
    }
};

const deletePost = async (req, res) => {
    try {
        const deletedPost = await Posts.findByIdAndDelete(req.params.id);
        if (!deletedPost) {
            return res.status(404).json({ message: 'Post not found' });
        }
        res.status(200).json({ message: 'Post deleted' });
    } catch (error) {
        res.status(500).json({ message: error.message });
    }
};

module.exports = {
    getAllPosts,
    createPost,
    deletePost
};
=======
//Import Post Model
const Post = require('../models/posts_model');

//Handler to get a specific post by id
const getPostById= async (req,res)=>{
    try{
        const post=await Post.findById(req,params.id);
        if(post==null)
            return res.status(404).json({message:'Post not found'});
        return res.status(200).json(post);
    }
    catch(error){
        return res.status(500).json({message:error.message});   
    }
};
//Handler to update a specific post and we will find the post by id
const UpdatePost=async(req,res)=>{
    try{
        const post=await Post.findByIdAndUpdate(req.params.id, req.body, {new: true, runValidators: true});
        if(post==null)
            return res.status(404).json({message:'Post not found'});
        return res.status(200).json(post);
    } catch(error){
        return res.status(500).json({message:error.message});   
    }
};







module.exports={getPostById, UpdatePost};
>>>>>>> 62f1ceea
<|MERGE_RESOLUTION|>--- conflicted
+++ resolved
@@ -1,4 +1,3 @@
-<<<<<<< HEAD
 const Posts = require('../models/posts_model');
 
 const getAllPosts = async (req, res) => {
@@ -42,7 +41,6 @@
     createPost,
     deletePost
 };
-=======
 //Import Post Model
 const Post = require('../models/posts_model');
 
@@ -76,5 +74,4 @@
 
 
 
-module.exports={getPostById, UpdatePost};
->>>>>>> 62f1ceea
+module.exports={getPostById, UpdatePost};